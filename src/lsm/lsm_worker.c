/*-
 * Copyright (c) 2008-2014 WiredTiger, Inc.
 *	All rights reserved.
 *
 * See the file LICENSE for redistribution information.
 */

#include "wt_internal.h"

static int __lsm_bloom_create(
    WT_SESSION_IMPL *, WT_LSM_TREE *, WT_LSM_CHUNK *, u_int);
static int __lsm_discard_handle(WT_SESSION_IMPL *, const char *, const char *);

/*
 * __lsm_copy_chunks --
 *	 Take a copy of part of the LSM tree chunk array so that we can work on
 *	 the contents without holding the LSM tree handle lock long term.
 */
static int
__lsm_copy_chunks(WT_SESSION_IMPL *session,
    WT_LSM_TREE *lsm_tree, WT_LSM_WORKER_COOKIE *cookie, int old_chunks)
{
	WT_DECL_RET;
	u_int i, nchunks;
	size_t alloc;

	/* Always return zero chunks on error. */
	cookie->nchunks = 0;

	WT_RET(__wt_lsm_tree_lock(session, lsm_tree, 0));
	if (!F_ISSET(lsm_tree, WT_LSM_TREE_ACTIVE))
		return (__wt_lsm_tree_unlock(session, lsm_tree));

	/* Take a copy of the current state of the LSM tree. */
	nchunks = old_chunks ? lsm_tree->nold_chunks : lsm_tree->nchunks;
	alloc = old_chunks ? lsm_tree->old_alloc : lsm_tree->chunk_alloc;

	/*
	 * If the tree array of active chunks is larger than our current buffer,
	 * increase the size of our current buffer to match.
	 */
	if (cookie->chunk_alloc < alloc)
		WT_ERR(__wt_realloc(session,
		    &cookie->chunk_alloc, alloc, &cookie->chunk_array));
	if (nchunks > 0)
		memcpy(cookie->chunk_array,
		    old_chunks ? lsm_tree->old_chunks : lsm_tree->chunk,
		    nchunks * sizeof(*cookie->chunk_array));

	/*
	 * Mark each chunk as active, so we don't drop it until after we know
	 * it's safe.
	 */
	for (i = 0; i < nchunks; i++)
		(void)WT_ATOMIC_ADD(cookie->chunk_array[i]->refcnt, 1);

err:	WT_TRET(__wt_lsm_tree_unlock(session, lsm_tree));

	if (ret == 0)
		cookie->nchunks = nchunks;
	return (ret);
}

/*
 * __lsm_unpin_chunks --
 *	Decrement the reference count for a set of chunks. Allowing those
 *	chunks to be considered for deletion.
 */
static void
__lsm_unpin_chunks(WT_SESSION_IMPL *session, WT_LSM_WORKER_COOKIE *cookie)
{
	u_int i;

	for (i = 0; i < cookie->nchunks; i++) {
		if (cookie->chunk_array[i] == NULL)
			continue;
		WT_ASSERT(session, cookie->chunk_array[i]->refcnt > 0);
		(void)WT_ATOMIC_SUB(cookie->chunk_array[i]->refcnt, 1);
	}
	/* Ensure subsequent calls don't double decrement. */
	cookie->nchunks = 0;
}

/*
 * __wt_lsm_bloom_work --
 *	Try to create a Bloom filter for the newest on-disk chunk that doesn't
 *	have one.
 */
int
__wt_lsm_bloom_work(WT_SESSION_IMPL *session, WT_LSM_TREE *lsm_tree)
{
	WT_DECL_RET;
	WT_LSM_CHUNK *chunk;
	WT_LSM_WORKER_COOKIE cookie;
	u_int i;

	WT_CLEAR(cookie);
	/* If no work is done, tell our caller by returning WT_NOTFOUND. */
	ret = WT_NOTFOUND;

	WT_RET(__lsm_copy_chunks(session, lsm_tree, &cookie, 0));

	/* Create bloom filters in all checkpointed chunks. */
	for (i = 0; i < cookie.nchunks; i++) {
		chunk = cookie.chunk_array[i];

		/*
		 * Skip if a thread is still active in the chunk or it
		 * isn't suitable.
		 */
		if (!F_ISSET(chunk, WT_LSM_CHUNK_ONDISK) ||
		    F_ISSET(chunk,
			WT_LSM_CHUNK_BLOOM | WT_LSM_CHUNK_MERGING) ||
		    chunk->generation > 0 ||
		    chunk->count == 0)
			continue;

		/*
		 * See if we win the race to switch on the "busy" flag and
		 * recheck that the chunk still needs a Bloom filter.
		 */
		if (WT_ATOMIC_CAS(chunk->bloom_busy, 0, 1)) {
			if (!F_ISSET(chunk, WT_LSM_CHUNK_BLOOM))
				ret = __lsm_bloom_create(
				    session, lsm_tree, chunk, (u_int)i);
			chunk->bloom_busy = 0;
			break;
		}
	}

	__lsm_unpin_chunks(session, &cookie);
	__wt_free(session, cookie.chunk_array);
	return (ret);
}

/*
 * __wt_lsm_checkpoint_chunk --
 *	Flush a single LSM chunk to disk.
 */
int
__wt_lsm_checkpoint_chunk(WT_SESSION_IMPL *session,
    WT_LSM_TREE *lsm_tree, WT_LSM_CHUNK *chunk, int *flushed)
{
	WT_DECL_RET;
	WT_TXN_ISOLATION saved_isolation;
<<<<<<< HEAD
	int locked;
	WT_DECL_SPINLOCK_ID(id);			/* Must appear last */
=======
	u_int i, j;
>>>>>>> 2b0508fe

	*flushed = 0;

	/*
	 * If the chunk is already checkpointed, make sure it is also evicted.
	 * Either way, there is no point trying to checkpoint it again.
	 */
	if (F_ISSET(chunk, WT_LSM_CHUNK_ONDISK) &&
	    !F_ISSET(chunk, WT_LSM_CHUNK_STABLE) &&
	    !chunk->evicted) {
		if ((ret = __lsm_discard_handle(
		    session, chunk->uri, NULL)) == 0)
			chunk->evicted = 1;
		else if (ret == EBUSY)
			ret = 0;
		else
			WT_RET_MSG(session, ret, "discard handle");
	}
	if (F_ISSET(chunk, WT_LSM_CHUNK_ONDISK))
		return (0);

	/* Stop if a running transaction needs the chunk. */
	__wt_txn_update_oldest(session);
	if (chunk->switch_txn == WT_TXN_NONE ||
	    !__wt_txn_visible_all(session, chunk->switch_txn))
		return (0);

	WT_RET(__wt_verbose(session, WT_VERB_LSM, "LSM worker flushing"));

	/*
	 * Flush the file before checkpointing: this is the expensive part in
	 * terms of I/O: do it without holding the schema lock.
	 *
	 * Use the special eviction isolation level to avoid interfering with
	 * an application checkpoint: we have already checked that all of the
	 * updates in this chunk are globally visible.
	 *
	 * !!! We can wait here for checkpoints and fsyncs to complete, which
	 * can be a long time.
	 *
	 * Don't skip flushing the leaves either: that just means we'll hold
	 * the schema lock for (much) longer, which blocks the world.
	 */
	WT_RET(__wt_session_get_btree(session, chunk->uri, NULL, NULL, 0));
	for (locked = 0; !locked && ret == 0;) {
		if ((ret = __wt_spin_trylock(session,
		    &S2C(session)->checkpoint_lock, &id)) == 0)
			locked = 1;
		else if (ret == EBUSY) {
			ret = 0;
			__wt_yield();
		}
	}
	if (locked) {
		saved_isolation = session->txn.isolation;
		session->txn.isolation = TXN_ISO_EVICTION;
		ret = __wt_cache_op(session, NULL, WT_SYNC_WRITE_LEAVES);
		session->txn.isolation = saved_isolation;
		__wt_spin_unlock(session, &S2C(session)->checkpoint_lock);
	}
	WT_TRET(__wt_session_release_btree(session));
	WT_RET(ret);

	WT_RET(__wt_verbose(session, WT_VERB_LSM, "LSM worker checkpointing"));

	WT_WITH_SCHEMA_LOCK(session,
	    ret = __wt_schema_worker(session, chunk->uri,
	    __wt_checkpoint, NULL, NULL, 0));

	if (ret != 0)
		WT_RET_MSG(session, ret, "LSM checkpoint");

<<<<<<< HEAD
	/* Now the file is written, get the chunk size. */
	WT_RET(__wt_lsm_tree_set_chunk_size(session, chunk));
=======
			/*
			 * Flush the file before checkpointing: this is the
			 * expensive part in terms of I/O.
			 *
			 * Use the special eviction isolation level to avoid
			 * interfering with an application checkpoint: we have
			 * already checked that all of the updates in this
			 * chunk are globally visible.
			 *
			 * !!! We can wait here for checkpoints and fsyncs to
			 * complete, which can be a long time.
			 */
			if ((ret = __wt_session_get_btree(
			    session, chunk->uri, NULL, NULL, 0)) == 0) {
				saved_isolation = session->txn.isolation;
				session->txn.isolation = TXN_ISO_EVICTION;
				ret = __wt_cache_op(
				    session, NULL, WT_SYNC_WRITE_LEAVES);
				session->txn.isolation = saved_isolation;
				WT_TRET(__wt_session_release_btree(session));
			}
			WT_ERR(ret);

			if (F_ISSET(lsm_tree, WT_LSM_TREE_NEED_SWITCH))
				break;

			WT_ERR(__wt_verbose(session, WT_VERB_LSM,
			     "LSM worker checkpointing %u", i));

			WT_WITH_SCHEMA_LOCK(session,
			    ret = __wt_schema_worker(session, chunk->uri,
			    __wt_checkpoint, NULL, NULL, 0));

			if (ret != 0) {
				__wt_err(session, ret, "LSM checkpoint");
				break;
			}

			/* Now the file is written, get the chunk size. */
			WT_ERR(__wt_lsm_tree_set_chunk_size(session, chunk));
>>>>>>> 2b0508fe

	/* Update the flush timestamp to help track ongoing progress. */
	WT_RET(__wt_epoch(session, &lsm_tree->last_flush_ts));

	/* Lock the tree, mark the chunk as on disk and update the metadata. */
	*flushed = 1;
	WT_RET(__wt_lsm_tree_lock(session, lsm_tree, 1));
	F_SET(chunk, WT_LSM_CHUNK_ONDISK);
	ret = __wt_lsm_meta_write(session, lsm_tree);
	++lsm_tree->dsk_gen;

	/* Update the throttle time. */
	__wt_lsm_tree_throttle(session, lsm_tree, 1);
	WT_TRET(__wt_lsm_tree_unlock(session, lsm_tree));

	if (ret != 0)
		WT_RET_MSG(session, ret, "LSM metadata write");

	/*
	 * Clear the "cache resident" flag so the primary can be evicted and
	 * eventually closed.  Only do this once the checkpoint has succeeded:
	 * otherwise, accessing the leaf page during the checkpoint can trigger
	 * forced eviction.
	 */
	WT_RET(__wt_session_get_btree(session, chunk->uri, NULL, NULL, 0));
	__wt_btree_evictable(session, 1);
	WT_RET(__wt_session_release_btree(session));

	/* Make sure we aren't pinning a transaction ID. */
	__wt_txn_release_snapshot(session);

	WT_RET(__wt_verbose(session, WT_VERB_LSM, "LSM worker checkpointed"));
	/*
	 * Schedule a bloom filter create for our newly flushed chunk */
	if (!FLD_ISSET(lsm_tree->bloom, WT_LSM_BLOOM_OFF))
		WT_RET(__wt_lsm_manager_push_entry(
		    session, WT_LSM_WORK_BLOOM, lsm_tree));
	else
		WT_RET(__wt_lsm_manager_push_entry(
		    session, WT_LSM_WORK_MERGE, lsm_tree));
	return (0);
}

/*
 * __lsm_bloom_create --
 *	Create a bloom filter for a chunk of the LSM tree that has been
 *	checkpointed but not yet been merged.
 */
static int
__lsm_bloom_create(WT_SESSION_IMPL *session,
    WT_LSM_TREE *lsm_tree, WT_LSM_CHUNK *chunk, u_int chunk_off)
{
	WT_BLOOM *bloom;
	WT_CURSOR *src;
	WT_DECL_RET;
	WT_ITEM key;
	WT_SESSION *wt_session;
	uint64_t insert_count;
	int exist;

	/*
	 * Normally, the Bloom URI is populated when the chunk struct is
	 * allocated.  After an open, however, it may not have been.
	 * Deal with that here.
	 */
	if (chunk->bloom_uri == NULL)
		WT_RET(__wt_lsm_tree_bloom_name(
		    session, lsm_tree, chunk->id, &chunk->bloom_uri));

	/*
	 * Drop the bloom filter first - there may be some content hanging over
	 * from an aborted merge or checkpoint.
	 */
	wt_session = &session->iface;
	WT_RET(__wt_exist(session, chunk->bloom_uri + strlen("file:"), &exist));
	if (exist)
		WT_RET(wt_session->drop(wt_session, chunk->bloom_uri, "force"));

	bloom = NULL;
	/*
	 * This is merge-like activity, and we don't want compacts to give up
	 * because we are creating a bunch of bloom filters before merging.
	 */
	++lsm_tree->merge_progressing;
	WT_RET(__wt_bloom_create(session, chunk->bloom_uri,
	    lsm_tree->bloom_config, chunk->count,
	    lsm_tree->bloom_bit_count, lsm_tree->bloom_hash_count, &bloom));

	/* Open a special merge cursor just on this chunk. */
	WT_ERR(__wt_open_cursor(session, lsm_tree->name, NULL, NULL, &src));
	F_SET(src, WT_CURSTD_RAW);
	WT_ERR(__wt_clsm_init_merge(src, chunk_off, chunk->id, 1));

	F_SET(session, WT_SESSION_NO_CACHE);
	for (insert_count = 0; (ret = src->next(src)) == 0; insert_count++) {
		WT_ERR(src->get_key(src, &key));
		WT_ERR(__wt_bloom_insert(bloom, &key));
	}
	WT_ERR_NOTFOUND_OK(ret);
	WT_TRET(src->close(src));

	WT_TRET(__wt_bloom_finalize(bloom));
	WT_ERR(ret);

	F_CLR(session, WT_SESSION_NO_CACHE);

	/* Load the new Bloom filter into cache. */
	WT_CLEAR(key);
	WT_ERR_NOTFOUND_OK(__wt_bloom_get(bloom, &key));

	WT_ERR(__wt_verbose(session, WT_VERB_LSM,
	    "LSM worker created bloom filter %s. "
	    "Expected %" PRIu64 " items, got %" PRIu64,
	    chunk->bloom_uri, chunk->count, insert_count));

	/* Ensure the bloom filter is in the metadata. */
	WT_ERR(__wt_lsm_tree_lock(session, lsm_tree, 1));
	F_SET(chunk, WT_LSM_CHUNK_BLOOM);
	ret = __wt_lsm_meta_write(session, lsm_tree);
	++lsm_tree->dsk_gen;
	WT_TRET(__wt_lsm_tree_unlock(session, lsm_tree));

	if (ret != 0)
		WT_ERR_MSG(session, ret, "LSM bloom worker metadata write");

err:	if (bloom != NULL)
		WT_TRET(__wt_bloom_close(bloom));
	F_CLR(session, WT_SESSION_NO_CACHE);
	return (ret);
}

/*
 * __lsm_discard_handle --
 *	Try to discard a handle from cache.
 */
static int
__lsm_discard_handle(
    WT_SESSION_IMPL *session, const char *uri, const char *checkpoint)
{
	/* This will fail with EBUSY if the file is still in use. */
	WT_RET(__wt_session_get_btree(session, uri, checkpoint, NULL,
	    WT_DHANDLE_EXCLUSIVE | WT_DHANDLE_LOCK_ONLY));

	F_SET(session->dhandle, WT_DHANDLE_DISCARD);
	return (__wt_session_release_btree(session));
}

/*
 * __lsm_drop_file --
 *	Helper function to drop part of an LSM tree.
 */
static int
__lsm_drop_file(WT_SESSION_IMPL *session, const char *uri)
{
	WT_DECL_RET;
	const char *drop_cfg[] = {
	    WT_CONFIG_BASE(session, session_drop), "remove_files=false", NULL
	};

	/*
	 * We need to grab the schema lock to drop the file, so first try to
	 * make sure there is minimal work to freeing space in the cache.  Only
	 * bother trying to discard the checkpoint handle: the in-memory handle
	 * should have been closed already.
	 *
	 * This will fail with EBUSY if the file is still in use.
	 */
	WT_RET(__lsm_discard_handle(session, uri, WT_CHECKPOINT));

	/*
	 * Take the schema lock for the drop operation.  Since __wt_schema_drop
	 * results in the hot backup lock being taken when it updates the
	 * metadata (which would be too late to prevent our drop).
	 */
	WT_WITH_SCHEMA_LOCK(session,
	    ret = __wt_schema_drop(session, uri, drop_cfg));

	if (ret == 0)
		ret = __wt_remove(session, uri + strlen("file:"));

	return (ret);
}

/*
 * __wt_lsm_free_chunks --
 *	Try to drop chunks from the tree that are no longer required.
 */
int
__wt_lsm_free_chunks(WT_SESSION_IMPL *session, WT_LSM_TREE *lsm_tree)
{
	WT_DECL_RET;
	WT_LSM_CHUNK *chunk;
	WT_LSM_WORKER_COOKIE cookie;
	u_int i, skipped;
	int progress;

	if (lsm_tree->nold_chunks == 0)
		return (0);

	/*
	 * Make sure only a single thread is freeing the old chunk array
	 * at any time.
	 */
	if (!WT_ATOMIC_CAS(lsm_tree->freeing_old_chunks, 0, 1))
		return (0);
	/*
	 * Take a copy of the current state of the LSM tree and look for chunks
	 * to drop.  We do it this way to avoid holding the LSM tree lock while
	 * doing I/O or waiting on the schema lock.
	 *
	 * This is safe because only one thread will be in this function at a
	 * time (the first merge thread).  Merges may complete concurrently,
	 * and the old_chunks array may be extended, but we shuffle down the
	 * pointers each time we free one to keep the non-NULL slots at the
	 * beginning of the array.
	 */
	WT_CLEAR(cookie);
	WT_RET(__lsm_copy_chunks(session, lsm_tree, &cookie, 1));
	for (i = skipped = 0, progress = 0; i < cookie.nchunks; i++) {
		chunk = cookie.chunk_array[i];
		WT_ASSERT(session, chunk != NULL);
		/* Skip the chunk if another worker is using it. */
		if (chunk->refcnt > 1) {
			++skipped;
			continue;
		}

		/*
		 * Don't remove files if a hot backup is in progress.
		 *
		 * The schema lock protects the set of live files, this check
		 * prevents us from removing a file that hot backup already
		 * knows about.
		 */
		if (S2C(session)->hot_backup != 0)
			break;

		if (F_ISSET(chunk, WT_LSM_CHUNK_BLOOM)) {
			/*
			 * An EBUSY return is acceptable - a cursor may still
			 * be positioned on this old chunk.
			 */
			if ((ret = __lsm_drop_file(
			    session, chunk->bloom_uri)) == EBUSY) {
				ret = 0;
				WT_ERR(__wt_verbose(session, WT_VERB_LSM,
				    "LSM worker bloom drop busy: %s",
				    chunk->bloom_uri));
				++skipped;
				continue;
			} else
				WT_ERR(ret);

			F_CLR(chunk, WT_LSM_CHUNK_BLOOM);
		}
		if (chunk->uri != NULL) {
			/*
			 * An EBUSY return is acceptable - a cursor may still
			 * be positioned on this old chunk.
			 */
			if ((ret =
			    __lsm_drop_file(session, chunk->uri)) == EBUSY) {
				WT_ERR(__wt_verbose(session, WT_VERB_LSM,
				    "LSM worker drop busy: %s", chunk->uri));
				++skipped;
				continue;
			} else
				WT_ERR(ret);
		}

		progress = 1;

		/* Lock the tree to clear out the old chunk information. */
		WT_ERR(__wt_lsm_tree_lock(session, lsm_tree, 1));

		/*
		 * The chunk we are looking at should be the first one in the
		 * tree that we haven't already skipped over.
		 */
		WT_ASSERT(session, lsm_tree->old_chunks[skipped] == chunk);
		__wt_free(session, chunk->bloom_uri);
		__wt_free(session, chunk->uri);
		__wt_free(session, lsm_tree->old_chunks[skipped]);

		/* Shuffle down to keep all occupied slots at the beginning. */
		if (--lsm_tree->nold_chunks > skipped) {
			memmove(lsm_tree->old_chunks + skipped,
			    lsm_tree->old_chunks + skipped + 1,
			    (lsm_tree->nold_chunks - skipped) *
			    sizeof(WT_LSM_CHUNK *));
			lsm_tree->old_chunks[lsm_tree->nold_chunks] = NULL;
		}
		/*
		 * Clear the chunk in the cookie so we don't attempt to
		 * decrement the reference count.
		 */
		cookie.chunk_array[i] = NULL;

		/*
		 * Update the metadata.  We used to try to optimize by only
		 * updating the metadata once at the end, but the error
		 * handling is not straightforward.
		 */
		WT_TRET(__wt_lsm_meta_write(session, lsm_tree));
		WT_ERR(__wt_lsm_tree_unlock(session, lsm_tree));
	}

err:	__lsm_unpin_chunks(session, &cookie);
	__wt_free(session, cookie.chunk_array);
	lsm_tree->freeing_old_chunks = 0;

	/* Returning non-zero means there is no work to do. */
	if (!progress)
		WT_TRET(WT_NOTFOUND);

	return (ret);
}<|MERGE_RESOLUTION|>--- conflicted
+++ resolved
@@ -143,12 +143,6 @@
 {
 	WT_DECL_RET;
 	WT_TXN_ISOLATION saved_isolation;
-<<<<<<< HEAD
-	int locked;
-	WT_DECL_SPINLOCK_ID(id);			/* Must appear last */
-=======
-	u_int i, j;
->>>>>>> 2b0508fe
 
 	*flushed = 0;
 
@@ -180,7 +174,7 @@
 
 	/*
 	 * Flush the file before checkpointing: this is the expensive part in
-	 * terms of I/O: do it without holding the schema lock.
+	 * terms of I/O.
 	 *
 	 * Use the special eviction isolation level to avoid interfering with
 	 * an application checkpoint: we have already checked that all of the
@@ -188,28 +182,15 @@
 	 *
 	 * !!! We can wait here for checkpoints and fsyncs to complete, which
 	 * can be a long time.
-	 *
-	 * Don't skip flushing the leaves either: that just means we'll hold
-	 * the schema lock for (much) longer, which blocks the world.
-	 */
-	WT_RET(__wt_session_get_btree(session, chunk->uri, NULL, NULL, 0));
-	for (locked = 0; !locked && ret == 0;) {
-		if ((ret = __wt_spin_trylock(session,
-		    &S2C(session)->checkpoint_lock, &id)) == 0)
-			locked = 1;
-		else if (ret == EBUSY) {
-			ret = 0;
-			__wt_yield();
-		}
-	}
-	if (locked) {
+	 */
+	if ((ret = __wt_session_get_btree(
+	    session, chunk->uri, NULL, NULL, 0)) == 0) {
 		saved_isolation = session->txn.isolation;
 		session->txn.isolation = TXN_ISO_EVICTION;
 		ret = __wt_cache_op(session, NULL, WT_SYNC_WRITE_LEAVES);
 		session->txn.isolation = saved_isolation;
-		__wt_spin_unlock(session, &S2C(session)->checkpoint_lock);
+		WT_TRET(__wt_session_release_btree(session));
 	}
-	WT_TRET(__wt_session_release_btree(session));
 	WT_RET(ret);
 
 	WT_RET(__wt_verbose(session, WT_VERB_LSM, "LSM worker checkpointing"));
@@ -221,51 +202,8 @@
 	if (ret != 0)
 		WT_RET_MSG(session, ret, "LSM checkpoint");
 
-<<<<<<< HEAD
 	/* Now the file is written, get the chunk size. */
 	WT_RET(__wt_lsm_tree_set_chunk_size(session, chunk));
-=======
-			/*
-			 * Flush the file before checkpointing: this is the
-			 * expensive part in terms of I/O.
-			 *
-			 * Use the special eviction isolation level to avoid
-			 * interfering with an application checkpoint: we have
-			 * already checked that all of the updates in this
-			 * chunk are globally visible.
-			 *
-			 * !!! We can wait here for checkpoints and fsyncs to
-			 * complete, which can be a long time.
-			 */
-			if ((ret = __wt_session_get_btree(
-			    session, chunk->uri, NULL, NULL, 0)) == 0) {
-				saved_isolation = session->txn.isolation;
-				session->txn.isolation = TXN_ISO_EVICTION;
-				ret = __wt_cache_op(
-				    session, NULL, WT_SYNC_WRITE_LEAVES);
-				session->txn.isolation = saved_isolation;
-				WT_TRET(__wt_session_release_btree(session));
-			}
-			WT_ERR(ret);
-
-			if (F_ISSET(lsm_tree, WT_LSM_TREE_NEED_SWITCH))
-				break;
-
-			WT_ERR(__wt_verbose(session, WT_VERB_LSM,
-			     "LSM worker checkpointing %u", i));
-
-			WT_WITH_SCHEMA_LOCK(session,
-			    ret = __wt_schema_worker(session, chunk->uri,
-			    __wt_checkpoint, NULL, NULL, 0));
-
-			if (ret != 0) {
-				__wt_err(session, ret, "LSM checkpoint");
-				break;
-			}
-
-			/* Now the file is written, get the chunk size. */
-			WT_ERR(__wt_lsm_tree_set_chunk_size(session, chunk));
->>>>>>> 2b0508fe
 
 	/* Update the flush timestamp to help track ongoing progress. */
 	WT_RET(__wt_epoch(session, &lsm_tree->last_flush_ts));
