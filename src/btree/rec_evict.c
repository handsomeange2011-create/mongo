--- conflicted
+++ resolved
@@ -302,12 +302,7 @@
 	WT_PAGE *t;
 	uint32_t i;
 
-<<<<<<< HEAD
 	btree = S2BT(session);
-	txn = &session->txn;
-=======
-	btree = session->btree;
->>>>>>> 7d2126b5
 
 	/*
 	 * Get exclusive access to the page if our caller doesn't have the tree
