--- conflicted
+++ resolved
@@ -348,11 +348,8 @@
 	WT_ITEM tmp;
 	WT_PAGE *page;
 	size_t addr_size;
-<<<<<<< HEAD
+	uint32_t previous_state;
 	int need_las_remove;
-=======
-	uint32_t previous_state;
->>>>>>> ada57c1e
 	const uint8_t *addr;
 
 	btree = S2BT(session);
